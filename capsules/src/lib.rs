#![feature(const_fn)]
#![no_std]

#[allow(unused_imports)]
#[macro_use(debug)]
extern crate kernel;

pub mod button;
pub mod console;
pub mod fm25cl;
pub mod gpio;
pub mod isl29035;
pub mod led;
pub mod nrf51822_serialization;
pub mod timer;
pub mod tmp006;
pub mod sdcard;
pub mod si7021;
pub mod spi;
pub mod virtual_alarm;
pub mod virtual_i2c;
pub mod virtual_spi;
pub mod adc;
pub mod dac;
pub mod i2c_master_slave_driver;
pub mod lps25hb;
pub mod tsl2561;
pub mod fxos8700cq;
pub mod crc;
pub mod rf233;
pub mod rf233_const;
pub mod radio;
pub mod rng;
pub mod temp_nrf51dk;
pub mod symmetric_encryption;
pub mod ninedof;
pub mod ltc294x;
pub mod mcp23008;
pub mod gpio_async;
pub mod max17205;
pub mod pca9544a;
<<<<<<< HEAD
pub mod nonvolatile_to_pages;
=======
pub mod nonvolatile_storage_driver;
>>>>>>> 11227ee5
<|MERGE_RESOLUTION|>--- conflicted
+++ resolved
@@ -39,8 +39,5 @@
 pub mod gpio_async;
 pub mod max17205;
 pub mod pca9544a;
-<<<<<<< HEAD
 pub mod nonvolatile_to_pages;
-=======
-pub mod nonvolatile_storage_driver;
->>>>>>> 11227ee5
+pub mod nonvolatile_storage_driver;